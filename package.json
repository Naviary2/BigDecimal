--- conflicted
+++ resolved
@@ -50,11 +50,8 @@
     "@typescript-eslint/parser": "^8.48.0",
     "eslint": "^9.39.1",
     "eslint-config-prettier": "^10.1.8",
-<<<<<<< HEAD
     "prettier": "^3.7.3",
-=======
     "tsx": "^4.19.2",
->>>>>>> 71b38167
     "typescript": "^5.9.3",
     "vitest": "^3.2.3"
   }
